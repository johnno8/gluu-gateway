--- conflicted
+++ resolved
@@ -507,15 +507,11 @@
             #self.kongaOPHost = 'https://' + self.getPrompt('OP hostname')
 
         self.kongaOxdWeb = self.getPrompt('oxd https url', 'https://%s:8443' % self.hostname)
-<<<<<<< HEAD
 
         #https://xyz.domain.com:8443 is split to: //xyz.domain.com to xyz.domain.com
         self.oxdHost = self.kongaOxdWeb.split(":")[1][2:]
 
-        self.generateClient = self.makeBoolean(self.getPrompt("Generate client creds to call oxd-https API's? (y - generate, n - enter client_id and client_secret manually)", 'y'))
-=======
         self.generateClient = self.makeBoolean(self.getPrompt("Generate client creds to call oxd-https API's? (y - generate, n - enter existing client credentials manually)", 'y'))
->>>>>>> 5d9b54dc
 
         if not self.generateClient:
             self.kongaOxdId = self.getPrompt('oxd_id')
