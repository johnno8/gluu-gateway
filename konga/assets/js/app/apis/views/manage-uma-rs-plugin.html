<konga-loader ng-if="loading && !items.data.length"></konga-loader>
<style>
  #toggleAPIDetails:hover {
    cursor: pointer;
  }

  #togglePluginDetails:hover {
    cursor: pointer;
  }

  .pathValidationClass .form-control {
    -webkit-box-shadow: inset 0 -2px 0 #f7464a;
    box-shadow: inset 0 -2px 0 #f7464a;
  }
</style>
<div class="row" ng-if="!loading || items.data.length">
  <div class="col-md-12">
    <div class="col-lg-12 col-md-8">
      <div ba-panel ba-panel-class="with-scroll">
        <form name="PluginForm" novalidate>
          <div class="row">
            <div class="col-md-12">
              <div class="panel panel-default">
                <div class="panel-heading" data-toggle="collapse" data-target="#apiDetails" id="toggleAPIDetails">
                  <div class="panel-title">
                    <i class="mdi mdi-information-outline"></i>&nbsp;API details
                  </div>
                </div>
                <table class="table no-margin">
                  <tbody id="apiDetails" class="collapse">
                  <tr>
                    <th width="30%">Name</th>
                    <td>{{api.name}}</td>
                  </tr>
                  <tr>
                    <th width="30%">Upstream URL</th>
                    <td>{{api.upstream_url}}</td>
                  </tr>
                  <tr>
                    <th width="30%">Hosts</th>
                    <td>{{api.hosts.join(',')}}</td>
                  </tr>
                  <tr>
                    <th width="30%">Proxy Listen</th>
                    <td>http://{{info.hostname}}:{{info.configuration.proxy_port}}</td>
                  </tr>
                  </tbody>
                </table>
              </div>
            </div>
            <div class="col-md-12" data-ng-if="isKongUMARSPluginAdded && pluginConfig.oxd_id">
              <div class="panel panel-default">
                <div class="panel-heading" data-toggle="collapse" data-target="#pluginDetails"
                     id="togglePluginDetails">
                  <div class="panel-title">
                    <i class="mdi mdi-information-outline"></i>&nbsp;Plugin details
                  </div>
                </div>
                <table class="table no-margin">
                  <tbody id="pluginDetails" class="collapse">
                  <tr>
                    <th width="30%">OXD Id</th>
                    <td>{{::pluginConfig.oxd_id}}</td>
                  </tr>
                  <tr>
                    <th width="30%">Client Id of OXD Id</th>
                    <td>{{::pluginConfig.client_id_of_oxd_id}}</td>
                  </tr>
                  <tr>
                    <th width="30%">Setup client OXD Id</th>
                    <td>{{::pluginConfig.setup_client_oxd_id}}</td>
                  </tr>
                  <tr>
                    <th width="30%">Client Id</th>
                    <td><span data-ng-show="isShowClientId">{{::pluginConfig.client_id}}</span> <a href
                                                                                                   data-ng-click="isShowClientId = !isShowClientId"
                                                                                                   title="{{isShowClientId ? 'Hide': 'Show'}}"><i
                      class="mdi mdi-eye"></i></a></td>
                  </tr>
                  <tr>
                    <th width="30%">Client Secret</th>
                    <td><span data-ng-show="isShowClientSecret">{{::pluginConfig.client_secret}}</span> <a href
                                                                                                           data-ng-click="isShowClientSecret = !isShowClientSecret"
                                                                                                           title="{{isShowClientSecret ? 'Hide': 'Show'}}"><i
                      class="mdi mdi-eye"></i></a></td>
                  </tr>
                  <tr>
                    <th width="30%">UMA RS Server</th>
                    <td>{{::pluginConfig.uma_server_host}}</td>
                  </tr>
                  <tr>
                    <th width="30%">OXD Host</th>
                    <td>{{::pluginConfig.oxd_host}}</td>
                  </tr>
                  </tbody>
                </table>
              </div>
            </div>
            <div class="col-md-12">
              <ul class="nav nav-pills">
                <li
                  role="presentation"
                  data-ng-click="setActiveCategory(o)"
                  ng-class="{'active' : activeCategory == o.id}"
                  data-ng-repeat="o in categories" style="cursor: pointer; border: 1px solid #445862;">
                  <a>{{o.title}}</a>
                </li>
              </ul>
            </div>
            <div class="col-md-12">
              <hr/>
            </div>
            <div class="col-md-12" data-ng-show="activeCategory == 'uma'">
              <div class="form-group has-feedback">
                <label><span class="text text-danger">*</span>UMA Resources</label>
                <span class="help-block error-block basic-block">Protect API paths by requiring specific UMA Scopes for certain methods. Click on <code>Add Path</code> button to start. For <a
                  href="https://gluu.org/docs/oxd/{{globalInfo.oxdVersion}}/api/#uma-2-resource-server-apis"
                  target="_blank">more details...</a> </span>
              </div>
              <div class="row" ng-repeat="element in modelPlugin.config.protection_document" ng-init="pIndex = $index"
                   style="border: 1px dotted;">
                <hr/>
                <div class="col-md-1">
                  <button type="button" title="Delete path" class="btn btn-danger"
                          ng-click="modelPlugin.config.protection_document.splice($index,1)">
                    <i class="mdi mdi-close"></i>
                  </button>
                </div>
                <div class="col-md-11">
                  <div class="form-group has-feedback col-md-4">
                    <input type="text" class="form-control" value="{{api.upstream_url}}" title="Upstream URL" disabled/>
                    <span class="help-block error-block basic-block" title="Kong proxy point">http://{{info.hostname}}:{{info.configuration.proxy_port}}</span>
                  </div>
                  <div class="form-group has-feedback col-md-8"
                       ng-class="{'pathValidationClass': PluginForm['path'+$index].$invalid}">
                    <input type="text" class="form-control" id="path{{$index}}" name="path{{$index}}"
                           title="Enter path"
                           placeholder="/path"
                           ng-model="element.path"
                           ng-required="true" required/>
                    <span class="help-block error-block basic-block">The path which you want to have protected.</span>
                  </div>
                  <div class="col-md-12">
                    <div class="row" ng-repeat="cond in element.conditions">
                      <div class="row">
                        <div class="col-md-10">
                          <div class="form-group has-feedback">
                            <tags-input ng-model="cond.httpMethods"
                                        id="httpMethods{{pIndex}}{{$index}}"
                                        add-from-autocomplete-only="true"
                                        placeholder="Enter HTTP methods" required>
                              <auto-complete source="loadMethods($query)"
                                             min-length="0"
                                             debounce-delay="0"></auto-complete>
                            </tags-input>
                            <span class="help-block error-block basic-block"></span>
                          </div>
                        </div>
                        <div class="col-md-2">
                          <button type="button" title="Delete condition" class="btn btn-danger"
                                  ng-click="element.conditions.splice($index,1)">
                            <i class="mdi mdi-close"></i>
                          </button>
                        </div>
                      </div>
                      <div class="row">
                        <input type="hidden" value="1" name="hdScopeCount{{pIndex}}{{$index}}"/>
                        <div class="col-md-12" id="dyScope{{pIndex}}{{$index}}0" data-ng-if="isKongUMARSPluginAdded">
                        </div>
                        <div class="col-md-12" id="dyScope{{pIndex}}{{$index}}0" data-ng-if="!isKongUMARSPluginAdded">
                          <input type="radio" value="or" name="condition{{pIndex}}{{$index}}0" checked>or |
                          <input type="radio" value="and" name="condition{{pIndex}}{{$index}}0">and |
<<<<<<< HEAD
                          <input type="radio" value="not" name="condition{{pIndex}}{{$index}}0">not
                          <button type="button" class="btn btn-xs btn-success" data-add="rule" name="btnAdd{{pIndex}}{{$index}}0"
=======
                          <input type="radio" value="!" name="condition{{pIndex}}{{$index}}0">not
                          <button type="button" class="btn btn-xs btn-success" data-add="rule"
                                  name="btnAdd{{pIndex}}{{$index}}0"
>>>>>>> 5d9b54dc
                                  data-ng-click="addGroup(pIndex +''+ $index,1)"><i class="mdi mdi-plus"></i>
                            Add Group
                          </button>
                          <input type="hidden" value="{{cond['scopes' + pIndex + $index + '0']}}"
                                 name="hdScope{{pIndex}}{{$index}}0"/>
                          <div class="form-group has-feedback">
                            <tags-input ng-model="cond['scopes' + pIndex + $index + '0']"
                                        name="scope{{pIndex}}{{$index}}0"
                                        id="scopes{{pIndex}}{{$index}}"
                                        placeholder="Enter scopes" required>
                            </tags-input>
                          </div>
                          <div class="col-md-12" id="dyScope{{pIndex}}{{$index}}1">
                          </div>
                        </div>
                      </div>
                      <hr/>
                    </div>
                    <div class="row">
                      <button type="button" class="btn btn-info" ng-click="addNewCondition($index)">
                        <i class="mdi mdi-plus"></i> Add Condition
                      </button>
                    </div>
                    <br/>
                  </div>
                </div>
              </div>
              <hr/>
              <button type="button" class="btn btn-info" ng-click="addNewPath()">
                <i class="mdi mdi-plus"></i> Add path
              </button>
              <button type="button" class="btn btn-primary" ng-click="showResourceJSON()">
                <i class="mdi mdi-information"></i> View Resource Json
              </button>
            </div>
            <div class="col-md-12" data-ng-show="activeCategory == 'oauth'">
              <div class="form-group has-feedback">
                <label><span class="text text-danger">*</span>OAuth Scope Security</label>
                <span class="help-block error-block basic-block">Protect API path by requiring specific OAuth Scopes for certain methods. Click on <code>Add Path</code> button to start. <code>Available only for Consumers with OAuth Mode credentials!</code></span>
              </div>
              <div class="row" ng-repeat="element in modelPlugin.config.oauth_scope_expression"
                   ng-init="pIndex = $index"
                   style="border: 1px dotted;">
                <hr/>
                <div class="col-md-1">
                  <button type="button" title="Delete path" class="btn btn-danger"
                          ng-click="modelPlugin.config.oauth_scope_expression.splice($index,1)">
                    <i class="mdi mdi-close"></i>
                  </button>
                </div>
                <div class="col-md-11">
                  <div class="form-group has-feedback col-md-4">
                    <input type="text" class="form-control" value="{{api.upstream_url}}" title="Upstream URL" disabled/>
                    <span class="help-block error-block basic-block" title="Kong proxy point">http://{{info.hostname}}:{{info.configuration.proxy_port}}</span>
                  </div>
                  <div class="form-group has-feedback col-md-8"
                       ng-class="{'pathValidationClass': PluginForm['oauthPath'+$index].$invalid}">
                    <input type="text" class="form-control" id="oauthPath{{$index}}" name="oauthPath{{$index}}"
                           title="Enter path"
                           placeholder="/path"
                           ng-model="element.path"
                           ng-required="true"/>
                    <span class="help-block error-block basic-block">The path which you want to have protected.</span>
                  </div>
                  <div class="col-md-12">
                    <div class="row" ng-repeat="oauthCond in element.conditions">
                      <div class="row">
                        <div class="col-md-10">
                          <div class="form-group has-feedback">
                            <tags-input ng-model="oauthCond.httpMethods"
                                        id="oauthHttpMethods{{pIndex}}{{$index}}"
                                        add-from-autocomplete-only="true"
                                        placeholder="Enter HTTP methods" required>
                              <auto-complete source="loadMethods($query)"
                                             min-length="0"
                                             debounce-delay="0"></auto-complete>
                            </tags-input>
                            <span class="help-block error-block basic-block"></span>
                          </div>
                        </div>
                        <div class="col-md-2">
                          <button type="button" title="Delete condition" class="btn btn-danger"
                                  ng-click="element.conditions.splice($index,1)">
                            <i class="mdi mdi-close"></i>
                          </button>
                        </div>
                      </div>
                      <div class="row">
                        <input type="hidden" value="1" name="hdOauthScopeCount{{pIndex}}{{$index}}"/>
                        <div class="col-md-12" id="dyOauthScope{{pIndex}}{{$index}}0"
                             data-ng-if="isKongUMARSPluginAdded">
                        </div>
                        <div class="col-md-12" id="dyOauthScope{{pIndex}}{{$index}}0"
                             data-ng-if="!isKongUMARSPluginAdded">
                          <input type="radio" value="or" name="oauthCondition{{pIndex}}{{$index}}0" checked>or |
                          <input type="radio" value="and" name="oauthCondition{{pIndex}}{{$index}}0">and |
                          <input type="radio" value="not" name="oauthCondition{{pIndex}}{{$index}}0">not
                          <button type="button" class="btn btn-xs btn-success" data-add="rule"
<<<<<<< HEAD
                                  data-ng-click="addOauthGroup(pIndex +''+ $index,1)"><i class="mdi mdi-plus" name="btnOAuthAdd{{pIndex}}{{$index}}0"></i>
=======
                                  data-ng-click="addOauthGroup(pIndex +''+ $index,1)"><i class="mdi mdi-plus"
                                                                                         name="btnOAuthAdd{{pIndex}}{{$index}}0"></i>
>>>>>>> 5d9b54dc
                            Add Group
                          </button>
                          <input type="hidden" value="{{oauthCond['scopes' + pIndex + $index + '0']}}"
                                 name="hdOauthScope{{pIndex}}{{$index}}0"/>
                          <div class="form-group has-feedback">
                            <tags-input ng-model="oauthCond['scopes' + pIndex + $index + '0']"
                                        name="oauthScope{{pIndex}}{{$index}}0"
                                        id="oauthScopes{{pIndex}}{{$index}}"
                                        placeholder="Enter oauth scopes" required>
                            </tags-input>
                          </div>
                          <div class="col-md-12" id="dyOauthScope{{pIndex}}{{$index}}1">
                          </div>
                        </div>
                      </div>
                      <hr/>
                    </div>
                    <div class="row">
                      <button type="button" class="btn btn-info" ng-click="addOauthNewCondition($index)">
                        <i class="mdi mdi-plus"></i> Add Condition
                      </button>
                    </div>
                    <br/>
                  </div>
                </div>
              </div>
              <hr/>
              <button type="button" class="btn btn-info" ng-click="addOauthNewPath()">
                <i class="mdi mdi-plus"></i> Add path
              </button>
              <button type="button" class="btn btn-primary" ng-click="showOauthResourceJSON()">
                <i class="mdi mdi-information"></i> View Resource Json
              </button>
            </div>
          </div>
          <div class="row">
            <hr/>
            <button type="submit" class="btn btn-primary" ng-click="managePlugin(PluginForm)">
              <i class="mdi mdi-check"></i> {{isKongUMARSPluginAdded ? "Update" : "Add" }}
            </button>
          </div>
        </form>
      </div>
    </div>
  </div>
</div>
<|MERGE_RESOLUTION|>--- conflicted
+++ resolved
@@ -170,14 +170,9 @@
                         <div class="col-md-12" id="dyScope{{pIndex}}{{$index}}0" data-ng-if="!isKongUMARSPluginAdded">
                           <input type="radio" value="or" name="condition{{pIndex}}{{$index}}0" checked>or |
                           <input type="radio" value="and" name="condition{{pIndex}}{{$index}}0">and |
-<<<<<<< HEAD
-                          <input type="radio" value="not" name="condition{{pIndex}}{{$index}}0">not
-                          <button type="button" class="btn btn-xs btn-success" data-add="rule" name="btnAdd{{pIndex}}{{$index}}0"
-=======
                           <input type="radio" value="!" name="condition{{pIndex}}{{$index}}0">not
                           <button type="button" class="btn btn-xs btn-success" data-add="rule"
                                   name="btnAdd{{pIndex}}{{$index}}0"
->>>>>>> 5d9b54dc
                                   data-ng-click="addGroup(pIndex +''+ $index,1)"><i class="mdi mdi-plus"></i>
                             Add Group
                           </button>
@@ -276,12 +271,8 @@
                           <input type="radio" value="and" name="oauthCondition{{pIndex}}{{$index}}0">and |
                           <input type="radio" value="not" name="oauthCondition{{pIndex}}{{$index}}0">not
                           <button type="button" class="btn btn-xs btn-success" data-add="rule"
-<<<<<<< HEAD
-                                  data-ng-click="addOauthGroup(pIndex +''+ $index,1)"><i class="mdi mdi-plus" name="btnOAuthAdd{{pIndex}}{{$index}}0"></i>
-=======
                                   data-ng-click="addOauthGroup(pIndex +''+ $index,1)"><i class="mdi mdi-plus"
                                                                                          name="btnOAuthAdd{{pIndex}}{{$index}}0"></i>
->>>>>>> 5d9b54dc
                             Add Group
                           </button>
                           <input type="hidden" value="{{oauthCond['scopes' + pIndex + $index + '0']}}"
